[build-system]
requires = ["setuptools >= 42", "versioningit ~= 1.0", "wheel"]
build-backend = "setuptools.build_meta"

[project]
name = "atomate2"
description = "atomate2 is a library of materials science workflows"
readme = "README.md"
keywords = ["high-throughput", "automated", "workflow", "dft", "vasp"]
license = { text = "modified BSD" }
authors = [{ name = "Alex Ganose", email = "alexganose@gmail.com" }]
dynamic = ["version"]
classifiers = [
    "Programming Language :: Python :: 3",
    "Programming Language :: Python :: 3.8",
    "Programming Language :: Python :: 3.9",
    "Programming Language :: Python :: 3.10",
    "Development Status :: 5 - Production/Stable",
    "Intended Audience :: Science/Research",
    "Intended Audience :: System Administrators",
    "Intended Audience :: Information Technology",
    "Operating System :: OS Independent",
    "Topic :: Other/Nonlisted Topic",
    "Topic :: Scientific/Engineering",
]
requires-python = ">=3.8"
dependencies = [
    "pymatgen>=2023.1.9",
    "custodian>=2023.3.10",
    "pydantic",
    "monty",
    "jobflow>=0.1.11",
    "PyYAML",
    "numpy",
    "click",
    "emmet-core>=0.51.11",
]

[project.optional-dependencies]
amset = ["amset>=0.4.15", "pydash"]
cclib = ["cclib"]
mp = ["mp-api>=0.27.5"]
phonons = ["phonopy>=1.10.8", "seekpath"]
lobster = ["lobsterpy"]
defects = ["pymatgen-analysis-defects>=2022.11.30", "dscribe>=1.2.0"]
docs = [
    "numpydoc==1.5.0",
    "ipython==8.13.1",
    "FireWorks==2.0.3",
    "autodoc_pydantic==1.8.0",
    "jupyter-book==0.14.0",
    "jsonschema[format]",
]
dev = ["pre-commit>=2.12.1"]
tests = ["pytest==7.3.1", "pytest-cov==4.0.0", "FireWorks==2.0.3"]
strict = [
    "pydantic==1.10.7",
    "pymatgen==2023.3.23",
    "custodian==2023.3.10",
    "monty==2023.4.10",
    "jobflow==0.1.11",
    "click==8.1.3",
    "PyYAML==6.0",
    "cclib==1.7.2",
    "phonopy==2.18.0",
    "seekpath==2.0.1",
    "numpy",
    "mp-api==0.30.10",
    "dscribe==1.2.2",
    "pymatgen-analysis-defects==2023.4.5",
    "lobsterpy==0.2.9",
<<<<<<< HEAD
    "emmet-core==0.51.11"
=======
    "emmet-core==0.52.1"
>>>>>>> 5eae5627
]

[project.scripts]
atm = "atomate2.cli:cli"

[project.urls]
homepage = "https://materialsproject.github.io/atomate2/"
repository = "https://github.com/materialsproject/atomate2"
documentation = "https://materialsproject.github.io/atomate2/"
changelog = "https://github.com/materialsproject/atomate2/blob/main/CHANGELOG.md"

[tool.setuptools.package-data]
atomate2 = ["py.typed"]
"atomate2.vasp.sets" = ["*.yaml"]
"atomate2.cp2k.sets" = ["*.yaml"]
"atomate2.vasp.schemas.calc_types" = ["*.yaml"]
"atomate2.cp2k.schemas.calc_types" = ["*.yaml"]

[tool.versioningit.vcs]
method = "git"
default-tag = "0.0.1"

[tool.flake8]
max-line-length = 88
max-doc-length = 88
select = "C, E, F, W, B"
extend-ignore = "E203, W503, E501, F401, RST21"
min-python-version = "3.8.0"
docstring-convention = "numpy"
rst-roles = "class, func, ref, obj"

[tool.mypy]
ignore_missing_imports = true
no_strict_optional = true

[tool.pytest.ini_options]
filterwarnings = [
    "ignore:.*POTCAR.*:UserWarning",
    "ignore:.*magmom.*:UserWarning",
    "ignore:.*is not gzipped.*:UserWarning",
    "ignore:.*input structure.*:UserWarning",
    "ignore::DeprecationWarning",
]

[tool.coverage.run]
include = ["src/*"]
parallel = true
branch = true

[tool.coverage.paths]
source = ["src/"]

[tool.coverage.report]
skip_covered = true
show_missing = true
exclude_lines = [
    '^\s*assert False(,|$)',
    'if typing.TYPE_CHECKING:',
    '^\s*@overload( |$)',
]

[tool.ruff]
target-version = "py38"
select = [
    "B",   # flake8-bugbear
    "C4",  # flake8-comprehensions
    "D",   # pydocstyle
    "E",   # pycodestyle
    "F",   # pyflakes
    "I",   # isort
    "PLE", # pylint error
    "PLW", # pylint warning
    "Q",   # flake8-quotes
    "RUF", # Ruff-specific rules
    "SIM", # flake8-simplify
    "TID", # tidy imports
    "UP",  # pyupgrade
    "W",   # pycodestyle
    "YTT", # flake8-2020
]
pydocstyle.convention = "numpy"
isort.known-first-party = ["atomate2"]

[tool.ruff.per-file-ignores]
"__init__.py" = ["F401"]
"**/tests/*" = ["D"]<|MERGE_RESOLUTION|>--- conflicted
+++ resolved
@@ -69,11 +69,7 @@
     "dscribe==1.2.2",
     "pymatgen-analysis-defects==2023.4.5",
     "lobsterpy==0.2.9",
-<<<<<<< HEAD
-    "emmet-core==0.51.11"
-=======
     "emmet-core==0.52.1"
->>>>>>> 5eae5627
 ]
 
 [project.scripts]
