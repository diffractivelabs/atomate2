"""Jobs for defect calculations."""

from __future__ import annotations

import logging
from pathlib import Path
from typing import Iterable, List

from jobflow import Flow, Response, job
from pydantic import BaseModel
from pymatgen.core import Structure
from pymatgen.io.vasp import Incar
from pymatgen.io.vasp.outputs import WSWQ

from atomate2.common.files import copy_files, gunzip_files, gzip_files, rename_files
from atomate2.utils.file_client import FileClient
from atomate2.utils.path import strip_hostname
from atomate2.vasp.files import copy_vasp_outputs
from atomate2.vasp.jobs.core import StaticMaker
from atomate2.vasp.run import run_vasp
from atomate2.vasp.schemas.defect import CCDDocument, FiniteDifferenceDocument
from atomate2.vasp.schemas.task import TaskDocument

logger = logging.getLogger(__name__)


class CCDInput(BaseModel):
    """Document model to help construct CCDDocument."""

    structure: Structure
    energy: float
    dir_name: str
    uuid: str


@job
def spawn_energy_curve_calcs(
    relaxed_structure: Structure,
    distorted_structure: Structure,
    distortions: Iterable[float],
    static_maker: StaticMaker,
    prev_vasp_dir: str | Path | None = None,
    add_name: str = "",
    add_info: dict | None = None,
):
    """Compute the total energy curve from a reference to distorted structure.

    Parameters
    ----------
    relaxed_structure : pymatgen.core.structure.Structure
        pymatgen structure corresponding to the ground (final) state.
    distorted_structure : pymatgen.core.structure.Structure
        pymatgen structure corresponding to the excited (initial) state.
    static_maker : atomate2.vasp.jobs.core.StaticMaker
        StaticMaker object.
    distortions : Iterable[float]
        List of distortions, as a fraction of ΔQ, to apply.
    add_name : str
        Additional name to add to the flow name.
    add_info : dict
        Additional info to add to the to a info.json file for each static calculation.
        This data can be used to reconstruct the provenance of the calculation.

    Returns
    -------
    Response
        Response object
    """
    jobs = []
    outputs = []

    # add the static job for the reference structure
    static_maker.make(relaxed_structure)
    s_distortions = sorted(distortions)
    distorted_structures = relaxed_structure.interpolate(
        distorted_structure, nimages=s_distortions
    )
    # add all the distorted structures
    for i, d_struct in enumerate(distorted_structures):
        static_job = static_maker.make(d_struct, prev_vasp_dir=prev_vasp_dir)
        suffix = f" {i}" if add_name == "" else f" {add_name} {i}"

        # write some provenances data in info.json file
        info = {
            "relaxed_structure": relaxed_structure,
            "distorted_structure": distorted_structure,
            "distortion": s_distortions[i],
        }
        if add_info is not None:
            info.update(add_info)
        static_job.update_maker_kwargs(
            {"_set": {"write_additional_data->info:json": info}}, dict_mod=True
        )

        static_job.append_name(f"{suffix}")
        jobs.append(static_job)
        # outputs.append(static_job.output)
        task_doc: TaskDocument = static_job.output
        outputs.append(
            dict(
                structure=task_doc.output.structure,
                energy=task_doc.output.energy,
                dir_name=task_doc.dir_name,
                uuid=task_doc.uuid,
            )
        )

    add_flow = Flow(jobs, outputs)
    return Response(output=outputs, replace=add_flow)


@job(output_schema=CCDDocument)
def get_ccd_documents(
    inputs1: Iterable[CCDInput],
    inputs2: Iterable[CCDInput],
    undistorted_index: int,
):
    """
    Get the configuration coordinate diagram from the task documents.

    Parameters
    ----------
    inputs1 : Iterable[CCDInput]
        List of CCDInput objects.
    inputs2 : Iterable[CCDInput]
        List of CCDInput objects.
    undistorted_index : int
        Index of the undistorted structure in the list of distorted structures.

    Returns
    -------
    Response
        Response object.
    """
    static_uuids1 = [i["uuid"] for i in inputs1]
    static_uuids2 = [i["uuid"] for i in inputs2]

    ccd_doc = CCDDocument.from_task_outputs(
        structures1=[i["structure"] for i in inputs1],
        structures2=[i["structure"] for i in inputs2],
        energies1=[i["energy"] for i in inputs1],
        energies2=[i["energy"] for i in inputs2],
        static_dirs1=[i["dir_name"] for i in inputs1],
        static_dirs2=[i["dir_name"] for i in inputs2],
        static_uuids1=static_uuids1,
        static_uuids2=static_uuids2,
        relaxed_uuid1=static_uuids1[undistorted_index],
        relaxed_uuid2=static_uuids2[undistorted_index],
    )

    return Response(output=ccd_doc)


@job(data=WSWQ, output_schema=FiniteDifferenceDocument)
def calculate_finitediff(
    distorted_calc_dirs: List[str],
    ref_calc_index: int,
    run_vasp_kwargs: dict | None = None,
):
    """Run a post-processing VASP job for the finite difference overlap.

    Reads the WAVECAR file and computs the desired quantities.
    This can be used in cases where data from the same calculation is used multiple times.

    Since all of the standard outputs are presumably already stored in the database,
    the make function here should only only store new data.

    Parameters
    ----------
<<<<<<< HEAD
    distorted_calc_dirs: List[str]
        List of directories containing distorted calculations
    ref_calc_index: int
        Index of the reference (distortion=0) calculation
    run_vasp_kwargs : dict
        kwargs to pass to run_vasp (should be copied from the static maker used for previous calculations)
=======
    name : str
        Name of the jobs created by this maker.
    run_vasp_kwargs : dict
        kwargs to pass to run_vasp.
>>>>>>> 68be5e6d
    """
    ref_calc_dir = distorted_calc_dirs[ref_calc_index]
    run_vasp_kwargs = dict() if run_vasp_kwargs is None else run_vasp_kwargs
    fc = FileClient()
    copy_vasp_outputs(ref_calc_dir, additional_vasp_files=["WAVECAR"], file_client=fc)

    """Update the INCAR for WSWQ calculation."""
    incar = Incar.from_file("INCAR")
    incar.update({"ALGO": "None", "NSW": 0, "LWAVE": False, "LWSWQ": True})
    incar.write_file("INCAR")

<<<<<<< HEAD
    d_dir_names = [strip_hostname(d) for d in distorted_calc_dirs]
=======
        # update the INCAR
        incar = Incar.from_file("INCAR")
        incar.update({"ALGO": "None", "NSW": 0, "LWAVE": False, "LWSWQ": True})
        incar.write_file("INCAR")
>>>>>>> 68be5e6d

    for i, dir_name in enumerate(d_dir_names):
        # Copy a distorted WAVECAR to WAVECAR.qqq
        copy_files(dir_name, include_files=["WAVECAR.gz"], prefix="qqq.")
        gunzip_files(include_files="qqq.WAVECAR*", allow_missing=True)
        rename_files({"qqq.WAVECAR": "WAVECAR.qqq"})

        run_vasp(**run_vasp_kwargs)
        fc.copy("WSWQ", f"WSWQ.{i}")

    fd_doc = FiniteDifferenceDocument.from_directory(
        ".", ref_dir=ref_calc_dir, distorted_dirs=d_dir_names
    )
    gzip_files(".", force=True)
    return fd_doc<|MERGE_RESOLUTION|>--- conflicted
+++ resolved
@@ -167,19 +167,12 @@
 
     Parameters
     ----------
-<<<<<<< HEAD
     distorted_calc_dirs: List[str]
-        List of directories containing distorted calculations
+        List of directories containing distorted calculations.
     ref_calc_index: int
-        Index of the reference (distortion=0) calculation
+        Index of the reference (distortion=0) calculation.
     run_vasp_kwargs : dict
-        kwargs to pass to run_vasp (should be copied from the static maker used for previous calculations)
-=======
-    name : str
-        Name of the jobs created by this maker.
-    run_vasp_kwargs : dict
-        kwargs to pass to run_vasp.
->>>>>>> 68be5e6d
+        kwargs to pass to run_vasp (should be copied from the static maker used for previous calculations).
     """
     ref_calc_dir = distorted_calc_dirs[ref_calc_index]
     run_vasp_kwargs = dict() if run_vasp_kwargs is None else run_vasp_kwargs
@@ -191,14 +184,7 @@
     incar.update({"ALGO": "None", "NSW": 0, "LWAVE": False, "LWSWQ": True})
     incar.write_file("INCAR")
 
-<<<<<<< HEAD
     d_dir_names = [strip_hostname(d) for d in distorted_calc_dirs]
-=======
-        # update the INCAR
-        incar = Incar.from_file("INCAR")
-        incar.update({"ALGO": "None", "NSW": 0, "LWAVE": False, "LWSWQ": True})
-        incar.write_file("INCAR")
->>>>>>> 68be5e6d
 
     for i, dir_name in enumerate(d_dir_names):
         # Copy a distorted WAVECAR to WAVECAR.qqq
