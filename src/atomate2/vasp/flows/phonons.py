--- conflicted
+++ resolved
@@ -15,13 +15,11 @@
     get_total_energy_per_cell,
     run_phonon_displacements,
 )
-<<<<<<< HEAD
+
 from atomate2.common.jobs.utils import structure_to_conventional, structure_to_primitive
 from atomate2.vasp.flows.core import DoubleRelaxMaker
 from atomate2.vasp.jobs.core import DielectricMaker, StaticMaker, TightRelaxMaker
-=======
 from atomate2.vasp.sets.core import StaticSetGenerator
->>>>>>> 36e791a9
 
 if TYPE_CHECKING:
     from pathlib import Path
